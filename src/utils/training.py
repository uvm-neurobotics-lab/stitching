"""
Functions to support training networks in ways that can form the basis of a NAS benchmark.
"""
import logging
from collections.abc import Mapping, Sequence, Set
from enum import Enum
from pathlib import Path

import numpy as np
import pandas as pd
import torch
import yaml
from torch.nn.utils import clip_grad_norm_

from utils import ensure_config_param, make_pretty, restore_grad_state, gt_zero, gte_zero, _and, of_type
from utils.logging import StandardLog
from utils.optimization import (limit_model_optimization, loss_fns_from_config, metric_fns_from_config,
                                optimizer_from_config, scheduler_from_config)


class Metric(Enum):
    """Metric for inclusion in a dataframe."""
    TRAIN_ACC = "Train Accuracy"
    TRAIN_LOSS = "Train Loss"
    TRAIN_TIME = "Train Time"
    VAL_ACC = "Validation Accuracy"
    TEST_ACC = "Test Accuracy"
    TEST_TIME = "Test Time"
    PARAMS = "Parameters"
    FLOPS = "FLOPS"
    EPOCHS = "Epochs"
    LR = "LR"

    def get_name(self):
        """Returns a human-readable name for the metric."""
        return self.value

    def get_filename(self):
        """Returns a machine-compatible name for the metric, good for use as part of a filename or table column."""
        return self.value.lower().replace(" ", "-")


LOG2METRIC = {
    "Loss": Metric.TRAIN_LOSS,
    "Cumulative Train Time": Metric.TRAIN_TIME,
    "Overall/Test Eval Time": Metric.TEST_TIME,
    "Overall/Train Top-1 Accuracy": Metric.TRAIN_ACC,
    "Overall/Valid Top-1 Accuracy": Metric.VAL_ACC,
    "Overall/Test Top-1 Accuracy": Metric.TEST_ACC,
    "Overall/Train Accuracy": Metric.TRAIN_ACC,
    "Overall/Valid Accuracy": Metric.VAL_ACC,
    "Overall/Test Accuracy": Metric.TEST_ACC,
}

NO_NAN_COLS = [Metric.TRAIN_ACC, Metric.VAL_ACC, Metric.TEST_ACC, Metric.TRAIN_TIME, Metric.TEST_TIME]


def check_train_config(config: dict):
    """
    Validates the given config dict. Since we will use this config to create a unique hash to describe training, we
    require all variables to be present, even if they are optional. So this function will fill in missing variables.

    Args:
        config: The config describing how training will be done.
    Raises:
        RuntimeError: if the config is invalid.
    """

    ensure_config_param(config, "verbose", _and(of_type(int), gte_zero), required=False)
    ensure_config_param(config, "save_checkpoints", of_type(bool), required=False)
    ensure_config_param(config, "eval_checkpoints", of_type(bool), required=False)
    ensure_config_param(config, "checkpoint_initial_model", of_type(bool), required=False)
    ensure_config_param(config, "test_only", of_type(bool), required=False)
    ensure_config_param(config, "resume_from", of_type((str, Path)), required=config.get("test_only"))
    ensure_config_param(config, "start_epoch", _and(of_type(int), gte_zero), dflt=0)
    ensure_config_param(config, "save_dir", of_type((str, Path)), required=config.get("save_checkpoints"))

    ensure_config_param(config, "train_config", of_type(dict))
    ensure_config_param(config, ["train_config", "dataset"], of_type(str))
    ensure_config_param(config, ["train_config", "batch_size"], _and(of_type(int), gt_zero))
    ensure_config_param(config, ["train_config", "seed"], of_type(int))

    ensure_config_param(config, ["train_config", "epochs"], _and(of_type(int), gte_zero))
    ensure_config_param(config, ["train_config", "max_steps"], _and(of_type(int), gte_zero), required=False)
    ensure_config_param(config, ["train_config", "loss_fn"], of_type(str), "cross_entropy")
    ensure_config_param(config, ["train_config", "optimizer"], of_type(str), "Adam")
    ensure_config_param(config, ["train_config", "optimizer_args"], of_type(dict), {"lr": 0.1})
    ensure_config_param(config, ["train_config", "lr_scheduler"], of_type(str), required=False)
    ensure_config_param(config, ["train_config", "lr_scheduler_args"], of_type(dict), required=False)
    ensure_config_param(config, ["train_config", "max_grad_norm"], gte_zero, 0)

    ensure_config_param(config, ["train_config", "aux_losses"], of_type(list), required=False)
    for i, elem in enumerate(config["train_config"].get("aux_losses", [])):
        if not isinstance(elem, dict):
            raise RuntimeError('Each item in "aux_losses" should be a config with two elements.'
                               f" Instead, we found a {type(elem)} in position {i}.")
        try:
            ensure_config_param(elem, "output", of_type(str))
            ensure_config_param(elem, "loss_fn", of_type(str))
            ensure_config_param(elem, "weight", gte_zero, required=False)
        except RuntimeError as e:
            raise RuntimeError(f'In position {i} of "aux_losses": {str(e)}')

    ensure_config_param(config, "metrics", of_type(list), [{"metric_fn": "accuracy"}])
    for i, elem in enumerate(config.get("metrics", [])):
        if not isinstance(elem, dict):
            raise RuntimeError('Each item in "metrics" should be a sub-config (a dict).'
                               f" Instead, we found a {type(elem)} in position {i}.")
        try:
            ensure_config_param(elem, "metric_fn", of_type(str))
            ensure_config_param(elem, "metric_fn_args", of_type(dict), required=False)
            ensure_config_param(elem, "output", of_type(str), required=False)
        except RuntimeError as e:
            raise RuntimeError(f'In position {i} of "metrics": {str(e)}')


def validate_config(config):
    """
    Prints and validates the given training config. Throws an exception in the case of invalid or missing required
    values. Non-required missing values are filled in with their defaults; note that this modifies the config in-place.

    Args:
        config: A config dict which describes the hyperparams, dataset, etc. for training an architecture.
    Returns:
        The config after validation (the same instance as was passed in).
    """
    # Output config for reference. Do it before checking config to assist debugging.
    logging.info("\n---- Train Config ----\n" + yaml.dump(make_pretty(config)) + "----------------------")
    check_train_config(config)
    return config


def per_epoch_metrics(metrics_map):
    """ Transforms the output of `train()` into a mapping of (Metric enum) -> (trajectory over training epochs). """
    # Reformat: list of records --> DF per step
    records = []
    for step, record in metrics_map.items():
        records.append({"Step": step, **record})
    df = pd.DataFrame.from_records(records)

    # We allow for a missing 0th epoch (meaning "checkpoint_initial_model" was false). If missing, prepend a blank row
    # for the 0th step of the 0th epoch.
    if not (df["Epoch"] == 0).any():
        df = pd.concat([pd.DataFrame([[0, 0]], columns=["Epoch", "Step"]), df], ignore_index=True)

    # Reformat: one row per step --> one row per epoch
    steps = df.groupby("Epoch").agg({"Step": "max"})["Step"]
    per_epoch_metrics = df.iloc[df["Step"].isin(steps).tolist()]

    # Sanity check: make sure all epochs are present with no gaps.
    epoch_check = np.full(int(per_epoch_metrics["Epoch"].max() + 1), False, dtype=np.bool_)
    for e in per_epoch_metrics["Epoch"]:
        epoch_check[e] = True
    if not np.all(epoch_check):
        raise RuntimeError(f"Missing epochs: {list(np.argwhere(epoch_check == False).flatten())}")

    # Reformat: DF --> list per column. Final format should be `result[metric][epoch]`.
    result = {}
    for src, dst in LOG2METRIC.items():
        if src in per_epoch_metrics.columns:
            if dst in NO_NAN_COLS:
                # Sanity check: ensure no missing values in these columns, except potentially the 0th step.
                metric_nans = np.isnan(per_epoch_metrics.loc[1:, src])
                if np.any(metric_nans):
                    raise RuntimeError(f"Missing values for {dst.get_name()} at epochs: "
                                       f"{list(np.argwhere(metric_nans).flatten())}")
            result[dst] = per_epoch_metrics[src].tolist()
    return result


def filesafe_str(obj):
    if isinstance(obj, Mapping):
        return "-" + (",".join([filesafe_str(k) + ";" + filesafe_str(obj[k]) for k in obj])) + "-"
    elif isinstance(obj, (Sequence, Set)):
        return "-" + (",".join([filesafe_str(e) for e in obj])) + "-"
    else:
        return str(obj)


def filesafe_model_name(model):
    if not hasattr(model, "get_hash"):
        return ""
    return filesafe_str(model.get_hash()).strip("-")


def as_training_metrics(metrics):
    """ Converts the metrics dict given by `eval_model` into a format similar to the one returned by `train`. """
    newmetrics = {}
    for split, splitrics in metrics.items():
        for mk, mv in splitrics.items():
            newmetrics[f"Overall/{split} {mk}"] = mv
    return newmetrics


def print_memory_stats(rank=None):
    import psutil
    import subprocess

    GB = 1024 ** 3

    logging.info(f"Memory info for proc {rank if rank is not None else 'Main'}:")

    # System memory stats.
    meminfo = psutil.virtual_memory()
    logging.info(f"Total: {meminfo.total / GB:.2f} GB")
    logging.info(f"Avail: {meminfo.available / GB:.2f} GB")
    if hasattr(meminfo, "shared"):
        logging.info(f"Shared: {meminfo.shared / GB:.2f} GB")
    logging.info(f"Used: {meminfo.percent}%")
    logging.info("")

    # Process memory stats.
    process = psutil.Process()
    procinfo = process.memory_info()
    logging.info(f"Proc Resident Usage: {procinfo.rss / GB:.2f} GB")
    logging.info(f"Proc Virtual: {procinfo.vms / GB:.2f} GB")
    if hasattr(meminfo, "shared"):
        logging.info(f"Proc Shared: {procinfo.shared / GB:.2f} GB")
    logging.info("")


def train(config, model, train_loader, valid_loaders, train_sampler, device):
    train_config = config["train_config"]
    model.to(device)

    # Setup the optimization.
    if config.get("deterministic"):
        torch.backends.cudnn.benchmark = False
        torch.use_deterministic_algorithms(True)
    else:
        torch.backends.cudnn.benchmark = True

    optimizer = optimizer_from_config(train_config, model.parameters())
    scheduler = scheduler_from_config(train_config, optimizer)
    loss_fns = loss_fns_from_config(train_config, model)
    max_grad_norm = train_config["max_grad_norm"]

    # Set up distributed training and checkpointing behavior.
    model_without_ddp = model
    if config["distributed"]:
        model = torch.nn.parallel.DistributedDataParallel(model, device_ids=[device])
        model_without_ddp = model.module

    if config.get("resume_from"):
        checkpoint = torch.load(config.get("resume_from"), map_location="cpu", weights_only=True)
        model_without_ddp.load_state_dict(checkpoint["model"])
        if not config.get("test_only"):
            optimizer.load_state_dict(checkpoint["optimizer"])
            scheduler.load_state_dict(checkpoint["scheduler"])
        config["start_epoch"] = checkpoint["epoch"] + 1

    # Set up progress/checkpoint logger.
    max_steps = train_config.get("max_steps", float("inf"))
    max_epochs = train_config["epochs"]
    expected_steps = min(max_steps, max_epochs * len(train_loader))
    metric_fns = metric_fns_from_config(config, model)
    # If double-verbose, print every step. Else, print every 10 steps when not configured.
    once_per_epoch = len(train_loader)
    print_freq = config.get("print_freq", 10) if config.get("verbose", 0) <= 1 else 1
    save_freq = once_per_epoch if config.get("save_checkpoints") else 0
    eval_freq = once_per_epoch if config.get("eval_checkpoints") else 0
    log = StandardLog(model, expected_steps, metric_fns, print_freq=print_freq, save_freq=save_freq,
                      eval_freq=eval_freq, save_dir=config.get("save_dir"), model_name=filesafe_model_name(model),
                      checkpoint_initial_model=config.get("checkpoint_initial_model", config.get("save_checkpoints")))

    if config.get("test_only"):
        # We disable the cudnn benchmarking because it can noticeably affect the accuracy.
        torch.backends.cudnn.benchmark = False
        torch.backends.cudnn.deterministic = True
        return log.close(0, 0, model, train_loader, valid_loaders, optimizer, scheduler, config, device,
                         should_eval=True, should_save=False)

    # BEGIN TRAINING
    step = 1
    log.begin(model, train_loader, valid_loaders, optimizer, scheduler, config, device)

    for epoch in range(config.get("start_epoch") + 1, max_epochs + 1):  # Epoch/step counts will be 1-based.
        if config["distributed"] and train_sampler is not None:
            train_sampler.set_epoch(epoch)
        step = run_one_epoch(model, train_loader, valid_loaders, optimizer, scheduler, config, loss_fns, log, epoch,
                             step, max_steps, max_grad_norm=max_grad_norm, device=device)
        if step > max_steps:
            break
        scheduler.step()

    return log.close(min(step - 1, max_steps), min(epoch, max_epochs), model, train_loader, valid_loaders, optimizer,
                     scheduler, config, device, bool(config.get("eval_checkpoints")),
                     bool(config.get("save_checkpoints")))


def run_one_epoch(model, train_loader, valid_loaders, optimizer, scheduler, config, loss_fns, log, epoch, step,
                  max_steps=float("inf"), opt_params=None, max_grad_norm=0, device=None):
    """ Run one training epoch. """
    log.begin_epoch(step, epoch, model, train_loader, valid_loaders, optimizer, device)

    # Only optimize the given layers during this epoch.
    saved_opt_state = None
    if opt_params:
        saved_opt_state = limit_model_optimization(model, opt_params)

    model.train()
    for batch in train_loader:
        log.begin_step(step, epoch)
<<<<<<< HEAD
        total_loss, losses, out, labels = run_one_step(batch, model, optimizer, loss_fns, max_grad_norm, device)
=======
        total_loss, losses, out, labels = run_one_step(images, labels, model, optimizer, loss_fns, max_grad_norm, device)
>>>>>>> 55342e00
        log.end_step(step, epoch, total_loss, out, labels, model, all_losses=losses)
        step += 1
        if step > max_steps:
            break

    # Reset the opt state.
    if opt_params:
        restore_grad_state(model, saved_opt_state)

    log.end_epoch(step - 1, epoch, model, train_loader, valid_loaders, optimizer, scheduler, config, device)
    return step


def run_one_step(batch, model, optimizer, loss_fns, max_grad_norm=0, device=None):
    # Move data to GPU once loaded.
    images, labels = batch
    images, labels = images.to(device), labels.to(device)

    # Forward pass.
    out, losses, total_weight = forward_pass(model, images, labels, loss_fns)
    loss = sum(losses.values()) / total_weight  # Normalize, or else this could grow to be unstable.

    # Backpropagate.
    optimizer.zero_grad()
    loss.backward()
    if max_grad_norm > 0:
        clip_grad_norm_(model.parameters(), max_grad_norm)
    optimizer.step()

    return loss, losses, out, labels


def forward_pass(model, ims, labels, loss_fns):
    total_weight = torch.Tensor([w for _, w in loss_fns.values()]).sum()
    if len(ims) == 0:
        out = torch.tensor([])
        losses = {name: torch.nan for name, loss_fn in loss_fns.items()}
    else:
        out = model(ims)
        losses = {name: loss_fn(out, labels) * weight for name, (loss_fn, weight) in loss_fns.items()}
    return out, losses, total_weight<|MERGE_RESOLUTION|>--- conflicted
+++ resolved
@@ -301,11 +301,7 @@
     model.train()
     for batch in train_loader:
         log.begin_step(step, epoch)
-<<<<<<< HEAD
         total_loss, losses, out, labels = run_one_step(batch, model, optimizer, loss_fns, max_grad_norm, device)
-=======
-        total_loss, losses, out, labels = run_one_step(images, labels, model, optimizer, loss_fns, max_grad_norm, device)
->>>>>>> 55342e00
         log.end_step(step, epoch, total_loss, out, labels, model, all_losses=losses)
         step += 1
         if step > max_steps:
